--- conflicted
+++ resolved
@@ -1670,7 +1670,6 @@
                                                         </Select>
                                                     </FormControl>
 
-<<<<<<< HEAD
                                                     <Box sx={{ display: 'flex', gap: 0, direction: 'rtl', border: '1px solid #d1d5db', borderRadius: '8px', overflow: 'hidden' }}>
                                                         <Box sx={{ 
                                                             display: 'flex', 
@@ -1740,18 +1739,6 @@
                                                                 כן
                                                             </Button>
                                                         </Box>
-=======
-                                                    <Box sx={{ display: 'flex', gap: 2, direction: 'rtl', alignItems: 'center' }}>
-                                                        <Typography variant="body2" sx={{ color: 'text.secondary', fontSize: '0.875rem', minWidth: '120px', textAlign: 'right' }}>
-                                                            תוכנית ממשלתית
-                                                        </Typography>
-                                                        <YesNoSegment
-                                                            value={project?.engineeringQuestionnaire?.buildingPlan?.governmentProgram || null}
-                                                            onChange={(value) => handleNestedFieldChange('engineeringQuestionnaire.buildingPlan.governmentProgram', value)}
-                                                            disabled={mode === 'view' || !canEdit}
-                                                            size="medium"
-                                                        />
->>>>>>> 477c6047
                                                     </Box>
                                                 </Box>
 
